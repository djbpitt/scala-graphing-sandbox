--- conflicted
+++ resolved
@@ -232,26 +232,6 @@
       Left(Seq(s"Could not load XSLT resource: $xsltResourcePath"))
   }
 }
-<<<<<<< HEAD
-@main def main(): Unit =
-    for (x <- (500 to 1 by -1))
-      println(s"Iteration $x")
-      val tokensPerWitnessLimit = x
-      val (sigla: List[Siglum], gTa: Vector[TokenEnum]) = createGTa(tokensPerWitnessLimit)
-
-      /** Create alignment ribbon
-      */
-      val root: AlignmentRibbon = createAlignmentRibbon(sigla, gTa)
-
-      // To write unaligned zone data to separate JSON files during
-      // development run writePhaseTwoJSONData(root) here
-
-      val doctypeHtml: DocType = DocType("html")
-      val horizontalRibbons = createHorizontalRibbons(root, sigla.toSet, gTa)
-      val horizontalRibbonsPath =
-      os.pwd / "src" / "main" / "outputs" / "horizontal-ribbons-full.xhtml" // "horizontal-ribbons.xhtml"
-      scala.xml.XML.save(horizontalRibbonsPath.toString, horizontalRibbons, "UTF-8", true, doctypeHtml)
-=======
 
 /** Resolves manifest location (input as string) as absolute path (if local) or URL (if remote)
   *
@@ -361,5 +341,4 @@
     witnessData <- retrieveWitnessData(manifestXml, manifestPath)
   } yield witnessData
 
-case class CollateXWitnessData(siglum: String, color: String, content: String)
->>>>>>> f52c467f
+case class CollateXWitnessData(siglum: String, color: String, content: String)