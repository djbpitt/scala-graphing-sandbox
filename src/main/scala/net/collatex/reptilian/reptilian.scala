--- conflicted
+++ resolved
@@ -85,14 +85,10 @@
       val displaySigla: List[Siglum] = data.map(e => Siglum(e.siglum)).toList
       val displayColors: List[String] = data.map(e => e.color).toList
       // Create alignment ribbon
-<<<<<<< HEAD
       val root: AlignmentRibbon = createAlignmentRibbon(gTaSigla, displaySigla, gTa)
       createRhineDelta(root, displaySigla) match
         case Left(err)  => System.err.println(err)
         case Right(svg) => println(svg)
-=======
-      val root: AlignmentRibbon = createAlignmentRibbon(gTaSigla, gTa)
->>>>>>> f52c467f
       // Write to stdout
       val writer = new PrintWriter(Console.out)
       val doctypeHtml: DocType = DocType("html")
