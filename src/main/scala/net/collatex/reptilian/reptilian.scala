--- conflicted
+++ resolved
@@ -45,15 +45,10 @@
   (sigla, gTa)
 }
 @main def main(): Unit =
-<<<<<<< HEAD
     for (x <- 1 to 500)
       println(s"Iteration $x")
       val tokensPerWitnessLimit = x
       val (sigla: List[Siglum], gTa: Vector[TokenEnum]) = createGTa(tokensPerWitnessLimit)
-=======
-  val tokensPerWitnessLimit = Int.MaxValue
-  val (sigla: List[Siglum], gTa: Vector[TokenEnum]) = createGTa(tokensPerWitnessLimit)
->>>>>>> c3dae107
 
       /** Create alignment ribbon
       */
@@ -66,6 +61,4 @@
       val horizontalRibbons = createHorizontalRibbons(root, sigla.toSet, gTa)
       val horizontalRibbonsPath =
       os.pwd / "src" / "main" / "outputs" / "horizontal-ribbons-full.xhtml" // "horizontal-ribbons.xhtml"
-      scala.xml.XML.save(horizontalRibbonsPath.toString, horizontalRibbons, "UTF-8", true, doctypeHtml)
-
-
+      scala.xml.XML.save(horizontalRibbonsPath.toString, horizontalRibbons, "UTF-8", true, doctypeHtml)